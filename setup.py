--- conflicted
+++ resolved
@@ -43,21 +43,12 @@
     url="https://github.com/isl-x/django-rq-scheduler",
     zip_safe=True,
     install_requires=[
-<<<<<<< HEAD
-        'django>=1.9.0,<3.0',
-        'django-model-utils>=2.4.0',
-        'django-rq>=2.0',
-        'rq-scheduler>=0.9.0',
-        'pytz>=2018.5',
-        'croniter>=0.3.24',
-=======
         "django>=2.0",
         "django-model-utils>=2.4.0",
-        "django-rq>=0.9.3",
-        "rq-scheduler>=0.6.0",
+        "django-rq>=2.0",
+        "rq-scheduler>=0.9.0",
         "pytz>=2018.5",
         "croniter>=0.3.24",
->>>>>>> 79a6c7a2
     ],
     tests_require=tests_require,
     test_suite='scheduler.tests',
