<<<<<<< HEAD
from __future__ import unicode_literals

=======
>>>>>>> 79a6c7a2
import importlib
from datetime import timedelta

import croniter
import django_rq
from django.conf import settings
from django.contrib.contenttypes.fields import GenericForeignKey, GenericRelation
from django.contrib.contenttypes.models import ContentType
from django.core.exceptions import ValidationError
from django.db import models
from django.db.models import Case, When, Value
from django.templatetags.tz import utc
<<<<<<< HEAD
from django.utils.encoding import python_2_unicode_compatible
from django.utils.timezone import now
from django.utils.translation import ugettext_lazy as _
=======
from django.utils.translation import gettext_lazy as _

import django_rq
>>>>>>> 79a6c7a2
from model_utils import Choices
from model_utils.models import TimeStampedModel

RQ_SCHEDULER_INTERVAL = getattr(settings, "DJANGO_RQ_SCHEDULER_INTERVAL", 60)


@python_2_unicode_compatible
class BaseJobArg(models.Model):

    ARG_TYPE = Choices(
        ('str_val', _('string')),
        ('int_val', _('int')),
        ('bool_val', _('boolean')),
        ('datetime_val', _('Datetime')),
    )
    arg_type = models.CharField(
        _('Argument Type'), max_length=12, choices=ARG_TYPE, default=ARG_TYPE.str_val
    )
    str_val = models.CharField(_('String Value'), blank=True, max_length=255)
    int_val = models.IntegerField(_('Int Value'), blank=True, null=True)
    bool_val = models.BooleanField(_('Boolean Value'), default=False)
    datetime_val = models.DateTimeField(_('Datetime Value'), blank=True, null=True)

    content_type = models.ForeignKey(ContentType, on_delete=models.CASCADE)
    object_id = models.PositiveIntegerField()
    content_object = GenericForeignKey()

    def __repr__(self):
        return repr(self.value())

    def __str__(self):
        return str(self.value())

    def clean(self):
        self.clean_one_value()

    def clean_one_value(self):
        count = 0
        count += 1 if self.str_val != '' else 0
        count += 1 if self.int_val else 0
        count += 1 if self.datetime_val else 0
        count += 1 if self.bool_val else 0
        # Catch case where bool_val is intended to be false and bool is selected.
        count += 1 if self.arg_type == 'bool_val' and self.bool_val is False else 0
        if count == 0:
            raise ValidationError({
                'arg_type': ValidationError(
                    _('At least one arg type must have a value'), code='invalid')
            })
        if count > 1:
            raise ValidationError({
                'arg_type': ValidationError(
                    _('There are multiple arg types with values'), code='invalid')
            })

    def save(self, **kwargs):
        super(BaseJobArg, self).save(**kwargs)
        self.content_object.save()

    def delete(self, **kwargs):
        super(BaseJobArg, self).delete(**kwargs)
        self.content_object.save()

    def value(self):
        return getattr(self, self.arg_type)

    class Meta:
        abstract = True
        ordering = ['id']


class JobArg(BaseJobArg):
    pass


class JobKwarg(BaseJobArg):
    key = models.CharField(max_length=255)

    def __str__(self):
        key, value = self.value()
        return 'key={} value={}'.format(key, value)

    def value(self):
        return self.key, super(JobKwarg, self).value()


class BaseJob(TimeStampedModel):

    name = models.CharField(_('name'), max_length=128, unique=True)
    callable = models.CharField(_('callable'), max_length=2048)
    callable_args = GenericRelation(JobArg, related_query_name='args')
    callable_kwargs = GenericRelation(JobKwarg, related_query_name='kwargs')
    enabled = models.BooleanField(_('enabled'), default=True)
    queue = models.CharField(_('queue'), max_length=16)
    job_id = models.CharField(
        _('job id'), max_length=128, editable=False, blank=True, null=True)
    repeat = models.PositiveIntegerField(_('repeat'), blank=True, null=True)
    timeout = models.IntegerField(
        _('timeout'), blank=True, null=True,
        help_text=_(
            'Timeout specifies the maximum runtime, in seconds, for the job '
            'before it\'ll be considered \'lost\'. Blank uses the default '
            'timeout.'
        )
    )
    result_ttl = models.IntegerField(
        _('result ttl'), blank=True, null=True,
        help_text=_('The TTL value (in seconds) of the job result. -1: '
                    'Result never expires, you should delete jobs manually. '
                    '0: Result gets deleted immediately. >0: Result expires '
                    'after n seconds.')
    )

    def __str__(self):
        return self.name

    def callable_func(self):
        path = self.callable.split('.')
        module = importlib.import_module('.'.join(path[:-1]))
        func = getattr(module, path[-1])
        if callable(func) is False:
            raise TypeError("'{}' is not callable".format(self.callable))
        return func

    def clean(self):
        self.clean_callable()
        self.clean_queue()

    def clean_callable(self):
        try:
            self.callable_func()
        except TypeError as e:
            raise ValidationError({
                'callable': ValidationError(
                    _('Invalid callable, must be importable'), code='invalid')
            })

    def clean_queue(self):
        queue_keys = settings.RQ_QUEUES.keys()
        if self.queue not in queue_keys:
            raise ValidationError({
                'queue': ValidationError(
                    _('Invalid queue, must be one of: {}'.format(
                        ', '.join(queue_keys))), code='invalid')
            })

    def is_scheduled(self):
        if not self.job_id:
            return False
        return self.job_id in self.scheduler()
    is_scheduled.short_description = _('is scheduled?')
    is_scheduled.boolean = True

    def save(self, **kwargs):
        self.schedule()
        super(BaseJob, self).save(**kwargs)

    def delete(self, **kwargs):
        self.unschedule()
        super(BaseJob, self).delete(**kwargs)

    def function_string(self):
        func = self.callable + "(\u200b{})"  # zero-width space allows textwrap
        args = self.parse_args()
        args_list = [repr(arg) for arg in args]
        kwargs = self.parse_kwargs()
        kwargs_list = [k + '=' + repr(v) for (k, v) in kwargs.items()]
        return func.format(', '.join(args_list + kwargs_list))
    function_string.short_description = 'Callable'

    def parse_args(self):
        args = self.callable_args.all()
        return [arg.value() for arg in args]

    def parse_kwargs(self):
        kwargs = self.callable_kwargs.all()
        return dict([kwarg.value() for kwarg in kwargs])

    def scheduler(self):
        return django_rq.get_scheduler(self.queue, interval=RQ_SCHEDULER_INTERVAL)

    def is_schedulable(self):
        if self.job_id:
            return False
        return self.enabled

    def schedule(self):
        self.unschedule()
        if self.is_schedulable() is False:
            return False

    def unschedule(self):
        if self.is_scheduled():
            self.scheduler().cancel(self.job_id)
        self.job_id = None
        return True

    class Meta:
        abstract = True


class ScheduledTimeMixin(models.Model):

    scheduled_time = models.DateTimeField(_('scheduled time'))

    def schedule_time_utc(self):
        return utc(self.scheduled_time)

    class Meta:
        abstract = True


class ScheduledJob(ScheduledTimeMixin, BaseJob):
    repeat = None

    def schedule(self):
        result = super(ScheduledJob, self).schedule()
        if self.scheduled_time < now():
            return False
        if result is False:
            return False
        kwargs = self.parse_kwargs()
        if self.timeout:
            kwargs['timeout'] = self.timeout
        if self.result_ttl is not None:
            kwargs['job_result_ttl'] = self.result_ttl
        job = self.scheduler().enqueue_at(
            self.schedule_time_utc(),
            self.callable_func(),
            *self.parse_args(),
            **kwargs
        )
        self.job_id = job.id
        return True

    class Meta:
        verbose_name = _('Scheduled Job')
        verbose_name_plural = _('Scheduled Jobs')
        ordering = ('name', )


class RepeatableJob(ScheduledTimeMixin, BaseJob):

    UNITS = Choices(
        ('seconds', _('seconds')),
        ('minutes', _('minutes')),
        ('hours', _('hours')),
        ('days', _('days')),
        ('weeks', _('weeks')),
    )

    interval = models.PositiveIntegerField(_('interval'))
    interval_unit = models.CharField(
        _('interval unit'), max_length=12, choices=UNITS, default=UNITS.hours
    )

    def clean(self):
        super(RepeatableJob, self).clean()
        self.clean_interval_unit()
        self.clean_result_ttl()

    def clean_interval_unit(self):
        if RQ_SCHEDULER_INTERVAL > self.interval_seconds():
            raise ValidationError(
                _("Job interval is set lower than %(queue)r queue's interval."),
                code='invalid',
                params={'queue': self.queue})
        if self.interval_seconds() % RQ_SCHEDULER_INTERVAL:
            raise ValidationError(
                _("Job interval is not a multiple of rq_scheduler's interval frequency: %(interval)ss"),
                code='invalid',
                params={'interval': RQ_SCHEDULER_INTERVAL})

    def clean_result_ttl(self):
        """
        Throws an error if there are repeats left to run and the result_ttl won't last until the next scheduled time.
        :return:
        """
        if self.result_ttl and self.result_ttl != -1 and self.result_ttl < self.interval_seconds() and self.repeat:
            raise ValidationError(
                _("Job result_ttl must be either indefinite (-1) or "
                  "longer than the interval, %(interval)s seconds, to ensure rescheduling."),
                code='invalid',
                params={'interval': self.interval_seconds()},)

    def interval_display(self):
        return '{} {}'.format(self.interval, self.get_interval_unit_display())

    def interval_seconds(self):
        kwargs = {
            self.interval_unit: self.interval,
        }
        return timedelta(**kwargs).total_seconds()

    def _prevent_duplicate_runs(self):
        """
        Counts the number of repeats lapsed between scheduled time and now
        and decrements that amount from the repeats remaining and updates the scheduled time to the next repeat.
        :return:
        """
        while self.scheduled_time < now() and self.repeat and self.repeat > 0:
            self.scheduled_time += timedelta(seconds=self.interval_seconds())
            self.repeat -= 1

    def schedule(self):
        result = super(RepeatableJob, self).schedule()
        self._prevent_duplicate_runs()
        if self.scheduled_time < now():
            return False
        if result is False:
            return False
        kwargs = dict(
            interval=self.interval_seconds(),
            repeat=self.repeat,
            args=self.parse_args(),
            kwargs=self.parse_kwargs(),
        )
        if self.timeout:
            kwargs['timeout'] = self.timeout
        if self.result_ttl is not None:
            kwargs['result_ttl'] = self.result_ttl
        job = self.scheduler().schedule(
            self.schedule_time_utc(),
            self.callable_func(),
            **kwargs
        )
        self.job_id = job.id
        return True

    class Meta:
        verbose_name = _('Repeatable Job')
        verbose_name_plural = _('Repeatable Jobs')
        ordering = ('name', )


class CronJob(BaseJob):
    result_ttl = None

    cron_string = models.CharField(
        _('cron string'), max_length=64,
        help_text=_('Define the schedule in a crontab like syntax. Times are in UTC.')
    )

    def clean(self):
        super(CronJob, self).clean()
        self.clean_cron_string()

    def clean_cron_string(self):
        try:
            croniter.croniter(self.cron_string)
        except ValueError as e:
            raise ValidationError({
                'cron_string': ValidationError(
                    _(str(e)), code='invalid')
            })

    def schedule(self):
        result = super(CronJob, self).schedule()
        if result is False:
            return False
        kwargs = dict(
            repeat=self.repeat,
            args=self.parse_args(),
            kwargs=self.parse_kwargs(),
        )
        if self.timeout:
            kwargs['timeout'] = self.timeout
        job = self.scheduler().cron(
            self.cron_string,
            self.callable_func(),
            **kwargs
        )
        self.job_id = job.id
        return True

    class Meta:
        verbose_name = _('Cron Job')
        verbose_name_plural = _('Cron Jobs')
        ordering = ('name', )<|MERGE_RESOLUTION|>--- conflicted
+++ resolved
@@ -1,8 +1,3 @@
-<<<<<<< HEAD
-from __future__ import unicode_literals
-
-=======
->>>>>>> 79a6c7a2
 import importlib
 from datetime import timedelta
 
@@ -13,24 +8,16 @@
 from django.contrib.contenttypes.models import ContentType
 from django.core.exceptions import ValidationError
 from django.db import models
-from django.db.models import Case, When, Value
 from django.templatetags.tz import utc
-<<<<<<< HEAD
-from django.utils.encoding import python_2_unicode_compatible
+from django.utils.translation import gettext_lazy as _
 from django.utils.timezone import now
-from django.utils.translation import ugettext_lazy as _
-=======
-from django.utils.translation import gettext_lazy as _
-
-import django_rq
->>>>>>> 79a6c7a2
+
 from model_utils import Choices
 from model_utils.models import TimeStampedModel
 
 RQ_SCHEDULER_INTERVAL = getattr(settings, "DJANGO_RQ_SCHEDULER_INTERVAL", 60)
 
 
-@python_2_unicode_compatible
 class BaseJobArg(models.Model):
 
     ARG_TYPE = Choices(
