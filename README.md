--- conflicted
+++ resolved
@@ -8,15 +8,9 @@
 
 * django >= 2
 * django-model-utils >= 2.4
-<<<<<<< HEAD
 * django-rq >= 2.0 (Django RQ requires RQ >= 1.0 due to changes in redis >= 3.0.0)
 * rq-scheduler >= 0.9.0
-* pytz >= 2015.7
-=======
-* django-rq >= 0.9.3 (Django RQ requires RQ >= 0.5.5)
-* rq-scheduler >= 0.6.0
 * pytz >= 2018.5
->>>>>>> 79a6c7a2
 * croniter >= 0.3.24
 
 Testing also requires:
