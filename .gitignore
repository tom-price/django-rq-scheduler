--- conflicted
+++ resolved
@@ -67,11 +67,9 @@
 # SQLite
 *.sqlite3
 
-<<<<<<< HEAD
+# Ignore Virtualenv
+/venv/
+
 # Pipenv
 Pipfile
-Pipfile.lock
-=======
-# Ignore Virtualenv
-/venv/
->>>>>>> 79a6c7a2
+Pipfile.lock